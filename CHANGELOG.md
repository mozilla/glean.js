# Unreleased changes

[Full changelog](https://github.com/mozilla/glean.js/compare/v0.18.1...main)

* [#534](https://github.com/mozilla/glean.js/pull/534): Expose `Uploader` base class through `@mozilla/glean/<platform>/uploader` entry point.
* [#580](https://github.com/mozilla/glean.js/pull/580): Limit size of pings database to 250 pings or 10MB.
* [#580](https://github.com/mozilla/glean.js/pull/580): BUGFIX: Pending pings at startup up are uploaded from oldest to newest.
* [#607](https://github.com/mozilla/glean.js/pull/607): Record an error when incoherent timestamps are calculated for events after a restart.
* [#630](https://github.com/mozilla/glean.js/pull/630): Accept booleans and numbers as event extras.
* [#658](https://github.com/mozilla/glean.js/pull/658): Implement rate limiting for ping upload.
  * Only up to 15 ping submissions every 60 seconds are now allowed.
* [#658](https://github.com/mozilla/glean.js/pull/658): BUGFIX: Unblock ping uploading jobs after the maximum of upload failures are hit for a given uploading window.
<<<<<<< HEAD
* [#614](https://github.com/mozilla/glean.js/pull/614): Implement the String List metric type.
=======
* [#661](https://github.com/mozilla/glean.js/pull/661): Include unminified version of library on Qt/QML builds.
* [#647](https://github.com/mozilla/glean.js/pull/647): Implement the Text metric type.
* [#681](https://github.com/mozilla/glean.js/pull/681): BUGFIX: Fix error in scanning events database upon initialization on Qt/QML.
  * This bug prevents the changes introduced in [#526](https://github.com/mozilla/glean.js/pull/526) from working properly.
>>>>>>> 131abe5c

# v0.18.1 (2021-07-22)

[Full changelog](https://github.com/mozilla/glean.js/compare/v0.18.0...v0.18.1)

* [#552](https://github.com/mozilla/glean.js/pull/552): BUGFIX: Do not clear `deletion-request` ping from upload queue when disabling upload.

# v0.18.0 (2021-07-20)

[Full changelog](https://github.com/mozilla/glean.js/compare/v0.17.0...v0.18.0)

* [#542](https://github.com/mozilla/glean.js/pull/542): Implement `shutdown` API.

# v0.17.0 (2021-07-16)

[Full changelog](https://github.com/mozilla/glean.js/compare/v0.16.0...v0.17.0)

* [#529](https://github.com/mozilla/glean.js/pull/529): Implement the URL metric type.

* [#526](https://github.com/mozilla/glean.js/pull/526): Implement new events sorting
logic, which allows for reliable sorting of events throughout restarts.

# v0.16.0 (2021-07-06)

[Full changelog](https://github.com/mozilla/glean.js/compare/v0.15.0...v0.16.0)

* [#346](https://github.com/mozilla/glean.js/pull/346): Provide default HTTP client for Qt/QML platform.
* [#399](https://github.com/mozilla/glean.js/pull/399): Check if there are ping data before attempting to delete it.
  * This change lowers the amount of log messages related to attempting to delete inexistent data.
* [#411](https://github.com/mozilla/glean.js/pull/411): Tag all messages logged by Glean with the component they are coming from.
* [#415](https://github.com/mozilla/glean.js/pull/415), [#430](https://github.com/mozilla/glean.js/pull/430): Gzip ping paylod before upload
  * This changes the signature of `Uploader.post` to accept `string | Uint8Array` for the `body` parameter, instead of only `string`.
* [#431](https://github.com/mozilla/glean.js/pull/431): BUGFIX: Record the timestamp for events before dispatching to the internal task queue.
* [#462](https://github.com/mozilla/glean.js/pull/462): Implement persistent storage for Qt/QML platform.
* [#466](https://github.com/mozilla/glean.js/pull/466): Expose `ErrorType` enum, for using with the `testGetNumRecordedErrors` API.
* [#497](https://github.com/mozilla/glean.js/pull/497): Implement limit of 1MB for ping request payload. Limit is calculated after gzip compression.

# v0.15.0 (2021-06-03)

[Full changelog](https://github.com/mozilla/glean.js/compare/v0.14.1...v0.15.0)

* [#389](https://github.com/mozilla/glean.js/pull/389): BUGFIX: Make sure to submit a `deletion-request` ping before clearing data when toggling upload.
* [#375](https://github.com/mozilla/glean.js/pull/375): Release Glean.js for Qt as a QML module.

# v0.14.1 (2021-05-21)

[Full changelog](https://github.com/mozilla/glean.js/compare/v0.14.0...v0.14.1)

* [#342](https://github.com/mozilla/glean.js/pull/342): BUGFIX: Fix timespan payload representatin to match exactly the payload expected according to the Glean schema.
* [#343](https://github.com/mozilla/glean.js/pull/343): BUGFIX: Report the correct failure exit code when the Glean command line tool fails.

# v0.14.0 (2021-05-19)

[Full changelog](https://github.com/mozilla/glean.js/compare/v0.13.0...v0.14.0)

* [#313](https://github.com/mozilla/glean.js/pull/313): Send Glean.js version and platform information on X-Telemetry-Agent header instead of User-Agent header.

# v0.13.0 (2021-05-18)

[Full changelog](https://github.com/mozilla/glean.js/compare/v0.12.0...v0.13.0)

* [#313](https://github.com/mozilla/glean.js/pull/313): Implement error recording mechanism and error checking testing API.
* [#319](https://github.com/mozilla/glean.js/pull/319): BUGFIX: Do not allow recording floats with the quantity and counter metric types.

# v0.12.0 (2021-05-11)

[Full changelog](https://github.com/mozilla/glean.js/compare/v0.11.0...v0.12.0)

* [#279](https://github.com/mozilla/glean.js/pull/279): BUGFIX: Ensure only empty pings triggers logging of "empty ping" messages.
* [#288](https://github.com/mozilla/glean.js/pull/288): Support collecting `PlatformInfo` from `Qt` applications. Only OS name and locale are supported.
* [#281](https://github.com/mozilla/glean.js/pull/281): Add the QuantityMetricType.
* [#303](https://github.com/mozilla/glean.js/pull/303): Implement setRawNanos API for the TimespanMetricType.

# v0.11.0 (2021-05-03)

[Full changelog](https://github.com/mozilla/glean.js/compare/v0.10.2...v0.11.0)

* [#260](https://github.com/mozilla/glean.js/pull/260): Set minimum node (>= 12.0.0) and npm (>= 7.0.0) versions.
* [#202](https://github.com/mozilla/glean.js/pull/202): Add a testing API for the ping type.
* [#253](https://github.com/mozilla/glean.js/pull/253):
  * Implement the timespan metric type.
  * BUGFIX: Report event timestamps in milliseconds.
* [#261](https://github.com/mozilla/glean.js/pull/261): Show a spinner while setting up python virtual environment
* [#273](https://github.com/mozilla/glean.js/pull/273): BUGFIX: Expose the missing `LabeledMetricType` and `TimespanMetricType` in Qt.

# v0.10.2 (2021-04-26)

[Full changelog](https://github.com/mozilla/glean.js/compare/v0.10.1...v0.10.2)

* [#256](https://github.com/mozilla/glean.js/pull/256): BUGFIX: Add the missing `js` extension to the dispatcher.

# v0.10.1 (2021-04-26)

[Full changelog](https://github.com/mozilla/glean.js/compare/v0.10.0...v0.10.1)

* [#254](https://github.com/mozilla/glean.js/pull/254): BUGFIX: Allow the usage of the Glean specific metrics API before Glean is initialized.

# v0.10.0 (2021-04-20)

[Full changelog](https://github.com/mozilla/glean.js/compare/v0.9.2...v0.10.0)

* [#228](https://github.com/mozilla/glean.js/pull/228): Provide a Qt build with every new release.
* [#227](https://github.com/mozilla/glean.js/pull/227): BUGFIX: Fix a bug that prevented using `labeled_string` and `labeled_boolean`.
* [#226](https://github.com/mozilla/glean.js/pull/226): BUGFIX: Fix Qt build configuration to target ES5.

# v0.9.2 (2021-04-19)

[Full changelog](https://github.com/mozilla/glean.js/compare/v0.9.1...v0.9.2)

* [#220](https://github.com/mozilla/glean.js/pull/220): Update `glean_parser` to version 3.1.1.

# v0.9.1 (2021-04-19)

[Full changelog](https://github.com/mozilla/glean.js/compare/v0.9.0...v0.9.1)

* [#219](https://github.com/mozilla/glean.js/pull/219): BUGFIX: Fix path to ping entry point in package.json.

# v0.9.0 (2021-04-19)

[Full changelog](https://github.com/mozilla/glean.js/compare/v0.8.1...v0.9.0)

* [#201](https://github.com/mozilla/glean.js/pull/201): BUGFIX: Do not let the platform be changed after Glean is initialized.
* [#215](https://github.com/mozilla/glean.js/pull/215): Update the `glean-parser` to version 3.1.0.
* [#214](https://github.com/mozilla/glean.js/pull/215): Improve error reporting of the Glean command.

# v0.8.1 (2021-04-14)

[Full changelog](https://github.com/mozilla/glean.js/compare/v0.8.0...v0.8.1)

* [#206](https://github.com/mozilla/glean.js/pull/206): BUGFIX: Fix ping URL path.
  * Application ID was being reporting as `undefined`.

# v0.8.0 (2021-04-13)

[Full changelog](https://github.com/mozilla/glean.js/compare/v0.7.0...v0.8.0)

* [#173](https://github.com/mozilla/glean.js/pull/173): Drop Node.js support from webext entry points
* [#155](https://github.com/mozilla/glean.js/pull/155): Allow to define custom uploaders in the configuration.
* [#184](https://github.com/mozilla/glean.js/pull/184): Correctly report `appBuild` and `appDisplayVersion` if provided by the user.
* [#198](https://github.com/mozilla/glean.js/pull/198), [#192](https://github.com/mozilla/glean.js/pull/192), [#184](https://github.com/mozilla/glean.js/pull/184), [#180](https://github.com/mozilla/glean.js/pull/180), [#174](https://github.com/mozilla/glean.js/pull/174), [#165](https://github.com/mozilla/glean.js/pull/165): BUGFIX: Remove all circular dependencies.


# v0.7.0 (2021-03-26)

[Full changelog](https://github.com/mozilla/glean.js/compare/v0.6.1...v0.7.0)

* [#143](https://github.com/mozilla/glean.js/pull/143): Provide a way to initialize and reset Glean.js in tests.

# v0.6.1 (2021-03-22)

[Full changelog](https://github.com/mozilla/glean.js/compare/v0.6.0...v0.6.1)

* [#130](https://github.com/mozilla/glean.js/pull/130): BUGFIX: Fix destination path of CommonJS' build `package.json`.

# v0.6.0 (2021-03-22)

[Full changelog](https://github.com/mozilla/glean.js/compare/v0.5.0...v0.6.0)

* [#123](https://github.com/mozilla/glean.js/pull/123): BUGFIX: Fix support for ES6 environments.
  * Include `.js` extensions in all local import statements.
    * ES6' module resolution algorithm does not currently support automatic resolution of file extensions and does not have the hability to import directories that have an index file. The extension and the name of the file being import need to _always_ be specified. See: https://nodejs.org/api/esm.html#esm_customizing_esm_specifier_resolution_algorithm
  * Add a `type: module` declaration to the main `package.json`.
    * Without this statement, ES6 support is disabled. See: https://nodejs.org/docs/latest-v13.x/api/esm.html#esm_enabling.:
    * To keep support for CommonJS, in our CommonJS build we include a `package.json` that overrides the `type: module` of the main `package.json` with a `type: commonjs`.

# v0.5.0 (2021-03-18)

[Full changelog](https://github.com/mozilla/glean.js/compare/v0.4.0...v0.5.0)

* [#96](https://github.com/mozilla/glean.js/pull/96): Provide a ping encryption plugin.
  * This plugin listens to the `afterPingCollection` event. It receives the collected payload of a ping and returns an encrypted version of it using a JWK provided upon instantiation.
* [#95](https://github.com/mozilla/glean.js/pull/95): Add a `plugins` property to the configuration options and create an event abstraction for triggering internal Glean events.
  * The only internal event triggered at this point is the `afterPingCollection` event, which is triggered after ping collection and logging, and before ping storing.
  * Plugins are built to listen to a specific Glean event. Each plugin must define an `action`, which is executed everytime the event they are listening to is triggered.
* [#101](https://github.com/mozilla/glean.js/pull/101): BUGFIX: Only validate Debug View Tag and Source Tags when they are present.
* [#102](https://github.com/mozilla/glean.js/pull/102): BUGFIX: Include a Glean User-Agent header in all pings.
* [#97](https://github.com/mozilla/glean.js/pull/97): Add support for labeled metric types (string, boolean and counter).
* [#105](https://github.com/mozilla/glean.js/pull/105): Introduce and publish the `glean` command for using the `glean-parser` in a virtual environment.

# v0.4.0 (2021-03-10)

[Full changelog](https://github.com/mozilla/glean.js/compare/v0.3.0...v0.4.0)

* [#92](https://github.com/mozilla/glean.js/pull/92): Remove `web-ext-types` from `peerDependencies` list.
* [#98](https://github.com/mozilla/glean.js/pull/98): Add external APIs for setting the Debug View Tag and Source Tags.
* [#99](https://github.com/mozilla/glean.js/pull/99): BUGFIX: Add a default ping value in the testing APIs.

# v0.3.0 (2021-02-24)

[Full changelog](https://github.com/mozilla/glean.js/compare/v0.2.0...v0.3.0)

* [#90](https://github.com/mozilla/glean.js/pull/90): Provide exports for CommonJS and browser environemnts.
* [#90](https://github.com/mozilla/glean.js/pull/90): BUGIFX: Accept lifetimes as strings when instantiating metric types.
* [#90](https://github.com/mozilla/glean.js/pull/90): BUGFIX: Fix type declaration paths.
* [#90](https://github.com/mozilla/glean.js/pull/90): BUGFIX: Make web-ext-types a peer dependency.
  * This is quick fix until [Bug 1694701](https://bugzilla.mozilla.org/show_bug.cgi?id=1694701) is fixed.

# v0.2.0 (2021-02-23)

* [#85](https://github.com/mozilla/glean.js/pull/85): Include type declarations in `@mozilla/glean` webext package bundle.

[Full changelog](https://github.com/mozilla/glean.js/compare/v0.1.1...v0.2.0)
# v0.1.1 (2021-02-17)

[Full changelog](https://github.com/mozilla/glean.js/compare/v0.1.0...v0.1.1)

* [#77](https://github.com/mozilla/glean.js/pull/77): Include README.md file in `@mozilla/glean` package bundle.

# v0.1.0 (2021-02-17)

[Full changelog](https://github.com/mozilla/glean.js/compare/46f028fb4ea7b8f312daf4666904c81d0a3eb171...v0.1.0)

* [#73](https://github.com/mozilla/glean.js/pull/73): Add this changelog file.
* [#42](https://github.com/mozilla/glean.js/pull/42): Implement the `deletion-request` ping.
* [#41](https://github.com/mozilla/glean.js/pull/41): Implement the `logPings` debug tool.
  * When `logPings` is enabled, pings are logged upon collection.
* [#40](https://github.com/mozilla/glean.js/pull/40): Use the dispatcher in all Glean external API functions. Namely:
  * Metric recording functions;
  * Ping submission;
  * `initialize` and `setUploadEnabled`.
* [#36](https://github.com/mozilla/glean.js/pull/36): Implement the event metric type.
* [#31](https://github.com/mozilla/glean.js/pull/31): Implement a task Dispatcher to help in executing Promises in a deterministic order.
* [#26](https://github.com/mozilla/glean.js/pull/26): Implement the setUploadEnable API.
* [#25](https://github.com/mozilla/glean.js/pull/25): Implement an adapter that leverages browser APIs to upload pings.
* [#24](https://github.com/mozilla/glean.js/pull/24): Implement a ping upload manager.
* [#23](https://github.com/mozilla/glean.js/pull/23): Implement the initialize API and glean internal metrics.
* [#22](https://github.com/mozilla/glean.js/pull/22): Implement the PingType structure and a ping maker.
* [#20](https://github.com/mozilla/glean.js/pull/20): Implement the datetime metric type.
* [#17](https://github.com/mozilla/glean.js/pull/17): Implement the UUID metric type.
* [#14](https://github.com/mozilla/glean.js/pull/14): Implement the counter metric type.
* [#13](https://github.com/mozilla/glean.js/pull/13): Implement the string metric type.
* [#11](https://github.com/mozilla/glean.js/pull/11): Implement the boolean metric type.
* [#9](https://github.com/mozilla/glean.js/pull/9): Implement a metrics database module.
* [#8](https://github.com/mozilla/glean.js/pull/8): Implement a web extension version of the underlying storage module.
* [#6](https://github.com/mozilla/glean.js/pull/6): Implement an abstract underlying storage module.<|MERGE_RESOLUTION|>--- conflicted
+++ resolved
@@ -10,14 +10,11 @@
 * [#658](https://github.com/mozilla/glean.js/pull/658): Implement rate limiting for ping upload.
   * Only up to 15 ping submissions every 60 seconds are now allowed.
 * [#658](https://github.com/mozilla/glean.js/pull/658): BUGFIX: Unblock ping uploading jobs after the maximum of upload failures are hit for a given uploading window.
-<<<<<<< HEAD
-* [#614](https://github.com/mozilla/glean.js/pull/614): Implement the String List metric type.
-=======
 * [#661](https://github.com/mozilla/glean.js/pull/661): Include unminified version of library on Qt/QML builds.
 * [#647](https://github.com/mozilla/glean.js/pull/647): Implement the Text metric type.
 * [#681](https://github.com/mozilla/glean.js/pull/681): BUGFIX: Fix error in scanning events database upon initialization on Qt/QML.
   * This bug prevents the changes introduced in [#526](https://github.com/mozilla/glean.js/pull/526) from working properly.
->>>>>>> 131abe5c
+* [#614](https://github.com/mozilla/glean.js/pull/614): Implement the String List metric type.
 
 # v0.18.1 (2021-07-22)
 
